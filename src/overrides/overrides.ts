import { Constructor, Metadata } from "@decaf-ts/decoration";
import { Model } from "@decaf-ts/decorator-validation";
import { DBKeys, InternalError, OperationKeys } from "@decaf-ts/db-decorators";
import { Adapter } from "../persistence/Adapter";

import { PersistenceKeys } from "../persistence/constants";
import { UnsupportedError } from "../persistence/errors";
import { type ExtendedRelationsMetadata } from "../model";
import { SequenceOptions } from "../interfaces/SequenceOptions";
import { IndexMetadata } from "../repository/types";
import { Repository } from "../repository/Repository";
import { Injectables } from "@decaf-ts/injectable-decorators";
import { Service } from "../utils/Services";
import type { Migration } from "../persistence/types";

(Metadata as any).validationExceptions = function <M extends Model>(
  this: Metadata,
  model: Constructor<M>,
  op: OperationKeys
): string[] {
  const noValidation: string[] =
    Metadata.get(model, PersistenceKeys.NO_VALIDATE) || [];
  const novalidationEntries = Object.entries(noValidation)
    .filter(([, val]) => val.includes(op))
    .map(([key]) => key);
  const nestedRels = Model.nestedRelations(model);
  return [...new Set([...novalidationEntries, ...nestedRels])];
}.bind(Metadata);

(Metadata as any).migrationsFor = function <
  A extends Adapter<any, any, any, any>,
>(adapter?: A): Constructor<Migration<any, A>>[] {
  adapter = adapter ?? (Adapter.current as A);
  if (!adapter) throw new InternalError(`Could not get adapter for migrations`);
  const migrations = Metadata["innerGet"](
    Symbol.for(PersistenceKeys.MIGRATION),
    adapter.alias
  );
  return migrations.map(
    (m: { class: Constructor<Migration<any, A>> }) => m.class
  );
}.bind(Metadata);

(Metadata as any).relations = function <M extends Model>(
  m: Constructor<M>,
  prop?: keyof M
): string[] | ExtendedRelationsMetadata | undefined {
  const meta = Metadata.get(m, PersistenceKeys.RELATIONS);
  if (!meta) return undefined;
  if (!prop) return Object.keys(meta);
  if (!meta[prop as string])
    throw new InternalError(
      `No relations metadata found for property ${prop as string}`
    );
  return meta[prop as string];
}.bind(Metadata);

(Model as any).relations = function <M extends Model>(
  m: Constructor<M> | M,
  prop?: keyof M
): string[] | ExtendedRelationsMetadata {
  return (
    Metadata.relations(
      m instanceof Model ? (m.constructor as Constructor<M>) : m,
      prop
    ) || []
  );
};

(Model as any).nestedRelations = function <M extends Model>(
  model: Constructor<M> | M,
  existingRelations: string[] = []
): string[] | ExtendedRelationsMetadata {
  // if (!existingRelations?.length) existingRelations = Model.relations(model);
  let inner: string[] = [];
  const rels = Metadata.get(model as Constructor<M>, PersistenceKeys.RELATIONS);
  if (!rels || !Object.keys(rels).length)
    return [...new Set([...existingRelations])];
  for (const prop in rels) {
    const relationMeta = rels[prop] as any;
    if (relationMeta?.class && Model.relations(relationMeta.class)) {
      const innerModelRels = Model.relations(relationMeta.class) as string[];
      const innerModelDotRels = innerModelRels.map((r) => `${prop}.${r}`);
      existingRelations = [
        ...existingRelations,
<<<<<<< HEAD
        // ...innerModelRels,
=======
        ...innerModelRels,
>>>>>>> 8bad5ea3
        ...innerModelDotRels,
      ];
      inner = Model.nestedRelations(relationMeta.class, existingRelations);
    }
  }
  return [...new Set([...existingRelations, ...inner])];
};

(Model as any).generated = function generated<M extends Model>(
  model: M | Constructor<M>,
  prop: keyof M
): boolean {
  return !!Metadata.get(
    typeof model !== "function" ? (model.constructor as any) : model,
    Metadata.key(PersistenceKeys.GENERATED, prop as string)
  );
}.bind(Metadata);

(Model as any).generatedBySequence = function generatedBySequence<
  M extends Model,
  // eslint-disable-next-line @typescript-eslint/no-unused-vars
>(model: M | Constructor<M>, prop?: keyof M): boolean {
  const constr =
    typeof model !== "function" ? (model.constructor as any) : model;
  const seq = Model.sequenceFor(constr);
  return !!seq.generated;
}.bind(Metadata);

(Metadata as any).createdBy = function createdBy<M extends Model>(
  model: M | Constructor<M>
): keyof M {
  const meta = Metadata.get(
    typeof model !== "function" ? (model.constructor as any) : model,
    PersistenceKeys.CREATED_BY
  );
  if (!meta)
    throw new InternalError(
      `No createdBy metadata found for model. did you use @createdBy()?`
    );
  return meta;
}.bind(Metadata);

(Metadata as any).updatedBy = function updatedBy<M extends Model>(
  model: M | Constructor<M>
): keyof M {
  const meta = Metadata.get(
    typeof model !== "function" ? (model.constructor as any) : model,
    PersistenceKeys.UPDATED_BY
  );
  if (!meta)
    throw new InternalError(
      `No updatedBy metadata found for model. did you use @updatedBy()?`
    );
  return meta;
}.bind(Metadata);

(Model as any).tableName = function <M extends Model>(
  model: Constructor<M> | M
): string {
  const obj =
    model instanceof Model ? Model.get(model.constructor.name) : model;

  if (!obj) throw new InternalError(`Unable to find model ${model}`);

  const meta = Metadata.get(
    model instanceof Model ? model.constructor : (model as any),
    PersistenceKeys.TABLE
  );

  if (meta) {
    return meta;
  }
  if (model instanceof Model) {
    return model.constructor.name;
  }
  return model.name;
};

(Model as any).columnName = function <M extends Model>(
  model: Constructor<M> | M,
  attribute: keyof M
): string {
  const metadata = Metadata.get(
    model instanceof Model ? model.constructor : (model as any),
    Metadata.key(PersistenceKeys.COLUMN, attribute as string)
  );
  return metadata ? metadata : (attribute as string);
};

(Model as any).sequenceName = function <M extends Model>(
  model: M | Constructor<M>,
  ...args: string[]
): string {
  return [Model.tableName(model), ...args].join("_");
};

(Model as any).sequenceFor = function sequenceFor<M extends Model<boolean>>(
  model: Constructor<M> | M,
  property?: keyof M
): SequenceOptions {
  if (property) throw new UnsupportedError("not currently supported");
  const metadata: SequenceOptions = Model.pkProps(
    model instanceof Model ? (model.constructor as any) : model
  );
  if (!metadata)
    throw new InternalError(
      "No sequence options defined for model. did you use the @pk decorator?"
    );
  return metadata as SequenceOptions;
};

(Model as any).indexes = function indexes<M extends Model>(
  model: M | Constructor<M>
): Record<string, Record<string, IndexMetadata>> {
  const indexDecorators = Metadata.get(
    model instanceof Model ? model.constructor : (model as any),
    PersistenceKeys.INDEX
  );

  return Object.keys(indexDecorators || {}).reduce(
    (acum: Record<string, Record<string, IndexMetadata>>, t: any) => {
      acum[t] = { [PersistenceKeys.INDEX]: indexDecorators[t] };
      return acum;
    },
    {}
  );
};

(Injectables as any).services = function <S extends Service>(): Record<
  string,
  Constructor<S>
> {
  return Metadata["innerGet"](Symbol.for(PersistenceKeys.SERVICE)) as Record<
    string,
    Constructor<S>
  >;
};

(Injectables as any).repositories = function <
  R extends Repository<any, any>,
>(): Record<string, Constructor<R>> {
  return Metadata["innerGet"](Symbol.for(DBKeys.REPOSITORY)) as Record<
    string,
    Constructor<R>
  >;
};<|MERGE_RESOLUTION|>--- conflicted
+++ resolved
@@ -71,7 +71,7 @@
   model: Constructor<M> | M,
   existingRelations: string[] = []
 ): string[] | ExtendedRelationsMetadata {
-  // if (!existingRelations?.length) existingRelations = Model.relations(model);
+  if (!existingRelations?.length) existingRelations = Model.relations(model);
   let inner: string[] = [];
   const rels = Metadata.get(model as Constructor<M>, PersistenceKeys.RELATIONS);
   if (!rels || !Object.keys(rels).length)
@@ -83,11 +83,7 @@
       const innerModelDotRels = innerModelRels.map((r) => `${prop}.${r}`);
       existingRelations = [
         ...existingRelations,
-<<<<<<< HEAD
-        // ...innerModelRels,
-=======
         ...innerModelRels,
->>>>>>> 8bad5ea3
         ...innerModelDotRels,
       ];
       inner = Model.nestedRelations(relationMeta.class, existingRelations);
