import { Model } from "@decaf-ts/decorator-validation";
import {
  SequenceOptions,
  SequenceOptionsType,
} from "../interfaces/SequenceOptions";
import { UnsupportedError } from "./errors";
import { Constructor } from "@decaf-ts/decoration";
import {
  ConflictError,
  Context,
  InternalError,
  NotFoundError,
  OperationKeys,
} from "@decaf-ts/db-decorators";
import {
  ContextualLoggedClass,
  MaybeContextualArg,
} from "../utils/ContextualLoggedClass";
import { Adapter } from "./Adapter";
import { Repo, Repository } from "../repository/Repository";
import { SequenceModel } from "../model/SequenceModel";
import { Serial, UUID } from "./generators";

/**
 * @description Abstract base class for sequence generation
 * @summary Provides a framework for generating sequential values (like primary keys) in the persistence layer.
 * Implementations of this class handle the specifics of how sequences are stored and incremented in different
 * database systems.
 * @param {SequenceOptions} options - Configuration options for the sequence generator
 * @class Sequence
 * @example
 * ```typescript
 * // Example implementation for a specific database
 * class PostgresSequence extends Sequence {
 *   constructor(options: SequenceOptions) {
 *     super(options);
 *   }
 *
 *   async next(): Promise<number> {
 *     // Implementation to get next value from PostgreSQL sequence
 *     const result = await this.options.executor.raw(`SELECT nextval('${this.options.name}')`);
 *     return parseInt(result.rows[0].nextval);
 *   }
 *
 *   async current(): Promise<number> {
 *     // Implementation to get current value from PostgreSQL sequence
 *     const result = await this.options.executor.raw(`SELECT currval('${this.options.name}')`);
 *     return parseInt(result.rows[0].currval);
 *   }
 *
 *   async range(count: number): Promise<number[]> {
 *     // Implementation to get a range of values
 *     const values: number[] = [];
 *     for (let i = 0; i < count; i++) {
 *       values.push(await this.next());
 *     }
 *     return values;
 *   }
 * }
 *
 * // Usage
 * const sequence = new PostgresSequence({
 *   name: 'user_id_seq',
 *   executor: dbExecutor
 * });
 *
 * const nextId = await sequence.next();
 * ```
 */
export class Sequence extends ContextualLoggedClass<any> {
  protected repo: Repo<SequenceModel>;

  /**
   * @description Creates a new sequence instance
   * @summary Protected constructor that initializes the sequence with the provided options
   */
  constructor(
    protected readonly options: SequenceOptions,
    protected readonly adapter: Adapter<any, any, any>
  ) {
    super();
    this.repo = Repository.forModel(SequenceModel, adapter.alias);
  }

  /**
   * @description Retrieves the current value of the sequence
   * @summary Gets the current value of the sequence from storage. If the sequence
   * doesn't exist yet, it returns the configured starting value.
   * @return A promise that resolves to the current sequence value
   */
  async current(
    ...args: MaybeContextualArg<any>
  ): Promise<string | number | bigint> {
    const contextArgs = await Context.args<any, any>(
      OperationKeys.READ,
      SequenceModel,
      args,
      this.adapter
    );
    const ctx = contextArgs.context;
    const { name, startWith } = this.options;
    try {
      const sequence: SequenceModel = await this.repo.read(name as string, ctx);
      return this.parse(sequence.current as string | number);
    } catch (e: any) {
      if (e instanceof NotFoundError) {
        if (typeof startWith === "undefined")
          throw new InternalError(
            "Starting value is not defined for a non existing sequence"
          );
        try {
          return this.parse(startWith);
        } catch (e: any) {
          throw new InternalError(
            `Failed to parse initial value for sequence ${startWith}: ${e}`
          );
        }
      }
      throw new InternalError(
        `Failed to retrieve current value for sequence ${name}: ${e}`
      );
    }
  }

  /**
   * @description Increments the sequence value
   * @summary Increases the current sequence value by the specified amount and persists
   * the new value to storage. This method handles both numeric and BigInt sequence types.
   * @param {string | number | bigint} current - The current value of the sequence
   * @param {number} [count] - Optional amount to increment by, defaults to the sequence's incrementBy value
   * @return A promise that resolves to the new sequence value after incrementing
   */
  protected async increment(
    current: string | number | bigint,
    count: number | undefined,
    ctx: Context<any>
  ): Promise<string | number | bigint> {
    const { type, incrementBy, name } = this.options;
    let next: string | number | bigint;
    const toIncrementBy = count || incrementBy;
    if (toIncrementBy % incrementBy !== 0)
      throw new InternalError(
        `Value to increment does not consider the incrementBy setting: ${incrementBy}`
      );
    switch (type) {
      case "Number":
        next = (this.parse(current) as number) + toIncrementBy;
        break;
      case "BigInt":
        next = (this.parse(current) as bigint) + BigInt(toIncrementBy);
        break;
      case "String":
        next = this.parse(current);
        break;
      case "serial":
        next = Serial.instance.generate(current as string);
        break;
      case "uuid":
        next = UUID.instance.generate(current as string);
        break;
      default:
        throw new InternalError("Should never happen");
    }
    let seq: SequenceModel;
    // const repo = this.repo.override({
    //   ignoredValidationProperties: ["updatedAt"],
    // });
    try {
      seq = await this.repo.update(
        new SequenceModel({ id: name, current: next }),
        ctx
      );
    } catch (e: any) {
      if (!(e instanceof NotFoundError)) {
        throw e;
      }
      try {
        seq = await this.repo.create(
          new SequenceModel({ id: name, current: next }),
          ctx
        );
      } catch (e: unknown) {
        if (!(e instanceof ConflictError) || type !== "uuid") throw e;
        return this.increment(current, count, ctx); // retries uuids in case of conflict
      }
    }

    return seq.current as string | number | bigint;
  }

  /**
   * @description Gets the next value in the sequence
   * @summary Retrieves the current value of the sequence and increments it by the
   * configured increment amount. This is the main method used to get a new sequential value.
   * @return A promise that resolves to the next value in the sequence
   */
  async next(
    ...argz: MaybeContextualArg<any>
  ): Promise<number | string | bigint> {
    const contextArgs = await Context.args(
      OperationKeys.UPDATE,
      SequenceModel,
      argz,
      this.adapter
    );
    const { context, args } = contextArgs;
    const current = await this.current(...args);
    return this.increment(current, undefined, context);
  }

  /**
   * @description Generates a range of sequential values
   * @summary Retrieves a specified number of sequential values from the sequence.
   * This is useful when you need to allocate multiple IDs at once.
   * The method increments the sequence by the total amount needed and returns all values in the range.
   * @param {number} count - The number of sequential values to generate
   * @return A promise that resolves to an array of sequential values
   */
  async range(
    count: number,
    ...argz: MaybeContextualArg<any>
  ): Promise<(number | string | bigint)[]> {
    const contextArgs = await Context.args(
      OperationKeys.UPDATE,
      SequenceModel,
      argz,
      this.adapter
    );
    const { context, args } = contextArgs;
    const current = (await this.current(...args)) as number;
    const incrementBy = this.parse(
      this.options.incrementBy as number
    ) as number;
    const next: string | number | bigint = await this.increment(
      current,
      (this.parse(count) as number) * incrementBy,
      context
    );
    const range: (number | string | bigint)[] = [];
    for (let i: number = 1; i <= count; i++) {
      range.push(current + incrementBy * (this.parse(i) as number));
    }
    if (range[range.length - 1] !== next && this.options.type !== "String")
      throw new InternalError("Miscalculation of range");
    return range;
  }

  protected parse(value: string | number | bigint): string | number | bigint {
    return Sequence.parseValue(this.options.type, value);
  }

  /**
   * @description Gets the primary key sequence name for a model
   * @summary Utility method that returns the standardized sequence name for a model's primary key
   * @template M - The model type
   * @param {M|Constructor<M>} model - The model instance or constructor
   * @return {string} The sequence name for the model's primary key
   */
  static pk<M extends Model>(model: M | Constructor<M>) {
    return Model.sequenceName(model, "pk");
  }

  /**
   * @description Parses a sequence value to the appropriate type
   * @summary Converts a sequence value to the specified type (Number or BigInt)
   * @param {"Number"|"BigInt"|undefined} type - The target type to convert to
   * @param {string|number|bigint} value - The value to convert
   * @return {string|number|bigint} The converted value
   */
  static parseValue(
<<<<<<< HEAD
    type: SequenceOptionsType,
=======
    type: "Number" | "BigInt" | "uuid" | "serial" | string | undefined,
>>>>>>> b955a0a1
    value: string | number | bigint
  ): string | number | bigint {
    const typename =
      typeof type === "function" && (type as any)?.name
        ? (type as any).name
        : type;
    switch (typename) {
      case Number.name:
        return typeof value === "string"
          ? parseInt(value)
          : typeof value === "number"
            ? value
            : BigInt(value);
      case BigInt.name:
        return BigInt(value);
      case "uuid":
      case "serial":
      case "string":
      case undefined:
<<<<<<< HEAD
      case String.name:
        return value.toString();
=======
      case "String":
      case "uuid":
      case "serial":
        return value;
>>>>>>> b955a0a1
      default:
        throw new UnsupportedError(
          `Unsupported sequence type: ${type} for adapter ${this}`
        );
    }
  }
}

Adapter["_baseSequence"] = Sequence;<|MERGE_RESOLUTION|>--- conflicted
+++ resolved
@@ -268,11 +268,7 @@
    * @return {string|number|bigint} The converted value
    */
   static parseValue(
-<<<<<<< HEAD
-    type: SequenceOptionsType,
-=======
     type: "Number" | "BigInt" | "uuid" | "serial" | string | undefined,
->>>>>>> b955a0a1
     value: string | number | bigint
   ): string | number | bigint {
     const typename =
@@ -292,15 +288,10 @@
       case "serial":
       case "string":
       case undefined:
-<<<<<<< HEAD
-      case String.name:
-        return value.toString();
-=======
       case "String":
       case "uuid":
       case "serial":
         return value;
->>>>>>> b955a0a1
       default:
         throw new UnsupportedError(
           `Unsupported sequence type: ${type} for adapter ${this}`
