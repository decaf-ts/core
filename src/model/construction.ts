import {
  Constructor,
  Model,
  ModelConstructor,
  Validation,
  ValidationKeys,
} from "@decaf-ts/decorator-validation";
import { Repo, Repository } from "../repository/Repository";
import { RelationsMetadata } from "./types";
import {
  findPrimaryKey,
  InternalError,
  NotFoundError,
  RepositoryFlags,
} from "@decaf-ts/db-decorators";
import { PersistenceKeys } from "../persistence/constants";
import { Cascade } from "../repository/constants";
import { Context } from "@decaf-ts/db-decorators";

/**
 * @description Creates or updates a model instance
 * @summary Determines whether to create a new model or update an existing one based on the presence of a primary key
 * @template M - The model type extending Model
 * @template F - The repository flags type
 * @param {M} model - The model instance to create or update
 * @param {Context<F>} context - The context for the operation
 * @param {Repo<M, F, Context<F>>} [repository] - Optional repository to use for the operation
 * @return {Promise<M>} A promise that resolves to the created or updated model
 * @function createOrUpdate
 * @memberOf module:core
 * @mermaid
 * sequenceDiagram
 *   participant Caller
 *   participant createOrUpdate
 *   participant Repository
 *   participant Model
 *
 *   Caller->>createOrUpdate: model, context, repository?
 *   alt repository not provided
 *     createOrUpdate->>Model: get(model.constructor.name)
 *     Model-->>createOrUpdate: constructor
 *     createOrUpdate->>Repository: forModel(constructor)
 *     Repository-->>createOrUpdate: repository
 *   end
 *
 *   alt primary key undefined
 *     createOrUpdate->>Repository: create(model, context)
 *     Repository-->>createOrUpdate: created model
 *   else primary key defined
 *     createOrUpdate->>Repository: update(model, context)
 *     alt update successful
 *       Repository-->>createOrUpdate: updated model
 *     else NotFoundError
 *       createOrUpdate->>Repository: create(model, context)
 *       Repository-->>createOrUpdate: created model
 *     end
 *   end
 *
 *   createOrUpdate-->>Caller: model
 */
export async function createOrUpdate<
  M extends Model,
  F extends RepositoryFlags,
>(
  model: M,
  context: Context<F>,
  alias?: string,
  repository?: Repo<M, F, Context<F>>
): Promise<M> {
  if (!repository) {
    const constructor = Model.get(model.constructor.name);
    if (!constructor)
      throw new InternalError(`Could not find model ${model.constructor.name}`);
    repository = Repository.forModel<M, Repo<M>>(
      constructor as unknown as ModelConstructor<M>,
      alias
    );
  }
  if (typeof model[repository.pk] === "undefined")
    return repository.create(model, context);
  else {
    try {
      return repository.update(model, context);
    } catch (e: any) {
      if (!(e instanceof NotFoundError)) throw e;
      return repository.create(model, context);
    }
  }
}

/**
 * @description Handles one-to-one relationship creation
 * @summary Processes a one-to-one relationship when creating a model, either by referencing an existing model or creating a new one
 * @template M - The model type extending Model
 * @template R - The repository type extending Repo<M, F, C>
 * @template V - The relations metadata type extending RelationsMetadata
 * @template F - The repository flags type
 * @template C - The context type extending Context<F>
 * @param {R} this - The repository instance
 * @param {Context<F>} context - The context for the operation
 * @param {V} data - The relations metadata
 * @param {string} key - The property key of the relationship
 * @param {M} model - The model instance
 * @return {Promise<void>} A promise that resolves when the operation is complete
 * @function oneToOneOnCreate
 * @memberOf module:core
 * @mermaid
 * sequenceDiagram
 *   participant Caller
 *   participant oneToOneOnCreate
 *   participant repositoryFromTypeMetadata
 *   participant Model
 *   participant Repository
 *   participant cacheModelForPopulate
 *
 *   Caller->>oneToOneOnCreate: this, context, data, key, model
 *   oneToOneOnCreate->>oneToOneOnCreate: check if propertyValue exists
 *
 *   alt propertyValue is not an object
 *     oneToOneOnCreate->>repositoryFromTypeMetadata: model, key
 *     repositoryFromTypeMetadata-->>oneToOneOnCreate: innerRepo
 *     oneToOneOnCreate->>innerRepo: read(propertyValue)
 *     innerRepo-->>oneToOneOnCreate: read
 *     oneToOneOnCreate->>cacheModelForPopulate: context, model, key, propertyValue, read
 *     oneToOneOnCreate->>oneToOneOnCreate: set model[key] = propertyValue
 *   else propertyValue is an object
 *     oneToOneOnCreate->>Model: get(data.class)
 *     Model-->>oneToOneOnCreate: constructor
 *     oneToOneOnCreate->>Repository: forModel(constructor)
 *     Repository-->>oneToOneOnCreate: repo
 *     oneToOneOnCreate->>repo: create(propertyValue)
 *     repo-->>oneToOneOnCreate: created
 *     oneToOneOnCreate->>findPrimaryKey: created
 *     findPrimaryKey-->>oneToOneOnCreate: pk
 *     oneToOneOnCreate->>cacheModelForPopulate: context, model, key, created[pk], created
 *     oneToOneOnCreate->>oneToOneOnCreate: set model[key] = created[pk]
 *   end
 *
 *   oneToOneOnCreate-->>Caller: void
 */
export async function oneToOneOnCreate<
  M extends Model,
  R extends Repo<M, F, C>,
  V extends RelationsMetadata,
  F extends RepositoryFlags,
  C extends Context<F>,
>(
  this: R,
  context: Context<F>,
  data: V,
  key: keyof M,
  model: M
): Promise<void> {
  const propertyValue: any = model[key];
  if (!propertyValue) return;

  if (typeof propertyValue !== "object") {
    const innerRepo = repositoryFromTypeMetadata(
      model,
      key,
      this.adapter.alias
    );
    const read = await innerRepo.read(propertyValue);
    await cacheModelForPopulate(context, model, key, propertyValue, read);
    (model as any)[key] = propertyValue;
    return;
  }

  data.class =
    typeof data.class === "string" ? data.class : (data.class as any)().name;

  const constructor = Model.get(data.class as string);
  if (!constructor)
    throw new InternalError(`Could not find model ${data.class}`);
  const repo: Repo<any> = Repository.forModel(constructor, this.adapter.alias);
  const created = await repo.create(propertyValue);
  const pk = findPrimaryKey(created).id;
  await cacheModelForPopulate(context, model, key, created[pk], created);
  (model as any)[key] = created[pk];
}

/**
 * @description Handles one-to-one relationship updates
 * @summary Processes a one-to-one relationship when updating a model, either by referencing an existing model or updating the related model
 * @template M - The model type extending Model
 * @template R - The repository type extending Repo<M, F, C>
 * @template V - The relations metadata type extending RelationsMetadata
 * @template F - The repository flags type
 * @template C - The context type extending Context<F>
 * @param {R} this - The repository instance
 * @param {Context<F>} context - The context for the operation
 * @param {V} data - The relations metadata
 * @param key - The property key of the relationship
 * @param {M} model - The model instance
 * @return {Promise<void>} A promise that resolves when the operation is complete
 * @function oneToOneOnUpdate
 * @memberOf module:core
 * @mermaid
 * sequenceDiagram
 *   participant Caller
 *   participant oneToOneOnUpdate
 *   participant repositoryFromTypeMetadata
 *   participant createOrUpdate
 *   participant findPrimaryKey
 *   participant cacheModelForPopulate
 *
 *   Caller->>oneToOneOnUpdate: this, context, data, key, model
 *   oneToOneOnUpdate->>oneToOneOnUpdate: check if propertyValue exists
 *   oneToOneOnUpdate->>oneToOneOnUpdate: check if cascade.update is CASCADE
 *
 *   alt propertyValue is not an object
 *     oneToOneOnUpdate->>repositoryFromTypeMetadata: model, key
 *     repositoryFromTypeMetadata-->>oneToOneOnUpdate: innerRepo
 *     oneToOneOnUpdate->>innerRepo: read(propertyValue)
 *     innerRepo-->>oneToOneOnUpdate: read
 *     oneToOneOnUpdate->>cacheModelForPopulate: context, model, key, propertyValue, read
 *     oneToOneOnUpdate->>oneToOneOnUpdate: set model[key] = propertyValue
 *   else propertyValue is an object
 *     oneToOneOnUpdate->>createOrUpdate: model[key], context
 *     createOrUpdate-->>oneToOneOnUpdate: updated
 *     oneToOneOnUpdate->>findPrimaryKey: updated
 *     findPrimaryKey-->>oneToOneOnUpdate: pk
 *     oneToOneOnUpdate->>cacheModelForPopulate: context, model, key, updated[pk], updated
 *     oneToOneOnUpdate->>oneToOneOnUpdate: set model[key] = updated[pk]
 *   end
 *
 *   oneToOneOnUpdate-->>Caller: void
 */
export async function oneToOneOnUpdate<
  M extends Model,
  R extends Repo<M, F, C>,
  V extends RelationsMetadata,
  F extends RepositoryFlags,
  C extends Context<F>,
>(
  this: R,
  context: Context<F>,
  data: V,
  key: keyof M,
  model: M
): Promise<void> {
  const propertyValue: any = model[key];
  if (!propertyValue) return;
  if (data.cascade.update !== Cascade.CASCADE) return;

  if (typeof propertyValue !== "object") {
    const innerRepo = repositoryFromTypeMetadata(
      model,
      key,
      this.adapter.alias
    );
    const read = await innerRepo.read(propertyValue);
    await cacheModelForPopulate(context, model, key, propertyValue, read);
    (model as any)[key] = propertyValue;
    return;
  }

  const updated = await createOrUpdate(
    model[key] as M,
    context,
    this.adapter.alias
  );
  const pk = findPrimaryKey(updated).id;
  await cacheModelForPopulate(
    context,
    model,
    key,
    updated[pk] as string,
    updated
  );
  model[key] = updated[pk];
}

/**
 * @description Handles one-to-one relationship deletion
 * @summary Processes a one-to-one relationship when deleting a model, deleting the related model if cascade is enabled
 * @template M - The model type extending Model
 * @template R - The repository type extending Repo<M, F, C>
 * @template V - The relations metadata type extending RelationsMetadata
 * @template F - The repository flags type
 * @template C - The context type extending Context<F>
 * @param {R} this - The repository instance
 * @param {Context<F>} context - The context for the operation
 * @param {V} data - The relations metadata
 * @param key - The property key of the relationship
 * @param {M} model - The model instance
 * @return {Promise<void>} A promise that resolves when the operation is complete
 * @function oneToOneOnDelete
 * @memberOf module:core
 * @mermaid
 * sequenceDiagram
 *   participant Caller
 *   participant oneToOneOnDelete
 *   participant repositoryFromTypeMetadata
 *   participant cacheModelForPopulate
 *
 *   Caller->>oneToOneOnDelete: this, context, data, key, model
 *   oneToOneOnDelete->>oneToOneOnDelete: check if propertyValue exists
 *   oneToOneOnDelete->>oneToOneOnDelete: check if cascade.update is CASCADE
 *
 *   oneToOneOnDelete->>repositoryFromTypeMetadata: model, key
 *   repositoryFromTypeMetadata-->>oneToOneOnDelete: innerRepo
 *
 *   alt propertyValue is not a Model instance
 *     oneToOneOnDelete->>innerRepo: delete(model[key], context)
 *     innerRepo-->>oneToOneOnDelete: deleted
 *   else propertyValue is a Model instance
 *     oneToOneOnDelete->>innerRepo: delete(model[key][innerRepo.pk], context)
 *     innerRepo-->>oneToOneOnDelete: deleted
 *   end
 *
 *   oneToOneOnDelete->>cacheModelForPopulate: context, model, key, deleted[innerRepo.pk], deleted
 *   oneToOneOnDelete-->>Caller: void
 */
export async function oneToOneOnDelete<
  M extends Model,
  R extends Repo<M, F, C>,
  V extends RelationsMetadata,
  F extends RepositoryFlags,
  C extends Context<F>,
>(
  this: R,
  context: Context<F>,
  data: V,
  key: keyof M,
  model: M
): Promise<void> {
  const propertyValue: any = model[key];
  if (!propertyValue) return;
  if (data.cascade.update !== Cascade.CASCADE) return;
  const innerRepo: Repo<M> = repositoryFromTypeMetadata(
    model,
    key,
    this.adapter.alias
  );
  let deleted: M;
  if (!(propertyValue instanceof Model))
    deleted = await innerRepo.delete(model[key] as string, context);
  else
    deleted = await innerRepo.delete(
      (model[key] as M)[innerRepo.pk as keyof M] as string,
      context
    );
  await cacheModelForPopulate(
    context,
    model,
    key,
    deleted[innerRepo.pk] as string,
    deleted
  );
}

/**
 * @description Handles one-to-many relationship creation
 * @summary Processes a one-to-many relationship when creating a model, either by referencing existing models or creating new ones
 * @template M - The model type extending Model
 * @template R - The repository type extending Repo<M, F, C>
 * @template V - The relations metadata type extending RelationsMetadata
 * @template F - The repository flags type
 * @template C - The context type extending Context<F>
 * @param {R} this - The repository instance
 * @param {Context<F>} context - The context for the operation
 * @param {V} data - The relations metadata
 * @param key - The property key of the relationship
 * @param {M} model - The model instance
 * @return {Promise<void>} A promise that resolves when the operation is complete
 * @function oneToManyOnCreate
 * @memberOf module:core
 * @mermaid
 * sequenceDiagram
 *   participant Caller
 *   participant oneToManyOnCreate
 *   participant repositoryFromTypeMetadata
 *   participant createOrUpdate
 *   participant findPrimaryKey
 *   participant cacheModelForPopulate
 *
 *   Caller->>oneToManyOnCreate: this, context, data, key, model
 *   oneToManyOnCreate->>oneToManyOnCreate: check if propertyValues exists and has length
 *   oneToManyOnCreate->>oneToManyOnCreate: check if all elements have same type
 *   oneToManyOnCreate->>oneToManyOnCreate: create uniqueValues set
 *
 *   alt arrayType is not "object"
 *     oneToManyOnCreate->>repositoryFromTypeMetadata: model, key
 *     repositoryFromTypeMetadata-->>oneToManyOnCreate: repo
 *     loop for each id in uniqueValues
 *       oneToManyOnCreate->>repo: read(id)
 *       repo-->>oneToManyOnCreate: read
 *       oneToManyOnCreate->>cacheModelForPopulate: context, model, key, id, read
 *     end
 *     oneToManyOnCreate->>oneToManyOnCreate: set model[key] = [...uniqueValues]
 *   else arrayType is "object"
 *     oneToManyOnCreate->>findPrimaryKey: propertyValues[0]
 *     findPrimaryKey-->>oneToManyOnCreate: pkName
 *     oneToManyOnCreate->>oneToManyOnCreate: create result set
 *     loop for each m in propertyValues
 *       oneToManyOnCreate->>createOrUpdate: m, context
 *       createOrUpdate-->>oneToManyOnCreate: record
 *       oneToManyOnCreate->>cacheModelForPopulate: context, model, key, record[pkName], record
 *       oneToManyOnCreate->>oneToManyOnCreate: add record[pkName] to result
 *     end
 *     oneToManyOnCreate->>oneToManyOnCreate: set model[key] = [...result]
 *   end
 *
 *   oneToManyOnCreate-->>Caller: void
 */
export async function oneToManyOnCreate<
  M extends Model,
  R extends Repo<M, F, C>,
  V extends RelationsMetadata,
  F extends RepositoryFlags,
  C extends Context<F>,
>(
  this: R,
  context: Context<F>,
  data: V,
  key: keyof M,
  model: M
): Promise<void> {
  const propertyValues: any = model[key];
  if (!propertyValues || !propertyValues.length) return;
  const arrayType = typeof propertyValues[0];
  if (!propertyValues.every((item: any) => typeof item === arrayType))
    throw new InternalError(
      `Invalid operation. All elements of property ${key as string} must match the same type.`
    );
  const uniqueValues = new Set([...propertyValues]);
  if (arrayType !== "object") {
    const repo = repositoryFromTypeMetadata(model, key, this.adapter.alias);
    for (const id of uniqueValues) {
      const read = await repo.read(id);
      await cacheModelForPopulate(context, model, key, id, read);
    }
    (model as any)[key] = [...uniqueValues];
    return;
  }

  const pkName = findPrimaryKey(propertyValues[0]).id;

  const result: Set<string> = new Set();

  for (const m of propertyValues) {
    const record = await createOrUpdate(m, context, this.adapter.alias);
    await cacheModelForPopulate(context, model, key, record[pkName], record);
    result.add(record[pkName]);
  }

  (model as any)[key] = [...result];
}

/**
 * @description Handles one-to-many relationship updates
 * @summary Processes a one-to-many relationship when updating a model, delegating to oneToManyOnCreate if cascade update is enabled
 * @template M - The model type extending Model
 * @template R - The repository type extending Repo<M, F, C>
 * @template V - The relations metadata type extending RelationsMetadata
 * @template F - The repository flags type
 * @template C - The context type extending Context<F>
 * @param {R} this - The repository instance
 * @param {Context<F>} context - The context for the operation
 * @param {V} data - The relations metadata
 * @param key - The property key of the relationship
 * @param {M} model - The model instance
 * @return {Promise<void>} A promise that resolves when the operation is complete
 * @function oneToManyOnUpdate
 * @memberOf module:core
 * @mermaid
 * sequenceDiagram
 *   participant Caller
 *   participant oneToManyOnUpdate
 *   participant oneToManyOnCreate
 *
 *   Caller->>oneToManyOnUpdate: this, context, data, key, model
 *   oneToManyOnUpdate->>oneToManyOnUpdate: check if cascade.update is CASCADE
 *
 *   alt cascade.update is CASCADE
 *     oneToManyOnUpdate->>oneToManyOnCreate: apply(this, [context, data, key, model])
 *     oneToManyOnCreate-->>oneToManyOnUpdate: void
 *   end
 *
 *   oneToManyOnUpdate-->>Caller: void
 */
export async function oneToManyOnUpdate<
  M extends Model,
  R extends Repo<M, F, C>,
  V extends RelationsMetadata,
  F extends RepositoryFlags,
  C extends Context<F>,
>(
  this: R,
  context: Context<F>,
  data: V,
  key: keyof M,
  model: M
): Promise<void> {
  const { cascade } = data;
  if (cascade.update !== Cascade.CASCADE) return;
  return oneToManyOnCreate.apply(this as any, [
    context,
    data,
    key as keyof Model,
    model,
  ]);
}

/**
 * @description Handles one-to-many relationship deletion
 * @summary Processes a one-to-many relationship when deleting a model, deleting all related models if cascade delete is enabled
 * @template M - The model type extending Model
 * @template R - The repository type extending Repo<M, F, C>
 * @template V - The relations metadata type extending RelationsMetadata
 * @template F - The repository flags type
 * @template C - The context type extending Context<F>
 * @param {R} this - The repository instance
 * @param {Context<F>} context - The context for the operation
 * @param {V} data - The relations metadata
 * @param key - The property key of the relationship
 * @param {M} model - The model instance
 * @return {Promise<void>} A promise that resolves when the operation is complete
 * @function oneToManyOnDelete
 * @memberOf module:core
 * @mermaid
 * sequenceDiagram
 *   participant Caller
 *   participant oneToManyOnDelete
 *   participant Repository
 *   participant repositoryFromTypeMetadata
 *   participant cacheModelForPopulate
 *
 *   Caller->>oneToManyOnDelete: this, context, data, key, model
 *   oneToManyOnDelete->>oneToManyOnDelete: check if cascade.delete is CASCADE
 *   oneToManyOnDelete->>oneToManyOnDelete: check if values exists and has length
 *   oneToManyOnDelete->>oneToManyOnDelete: check if all elements have same type
 *
 *   alt isInstantiated (arrayType is "object")
 *     oneToManyOnDelete->>Repository: forModel(values[0])
 *     Repository-->>oneToManyOnDelete: repo
 *   else not instantiated
 *     oneToManyOnDelete->>repositoryFromTypeMetadata: model, key
 *     repositoryFromTypeMetadata-->>oneToManyOnDelete: repo
 *   end
 *
 *   oneToManyOnDelete->>oneToManyOnDelete: create uniqueValues set
 *
 *   loop for each id in uniqueValues
 *     oneToManyOnDelete->>repo: delete(id, context)
 *     repo-->>oneToManyOnDelete: deleted
 *     oneToManyOnDelete->>cacheModelForPopulate: context, model, key, id, deleted
 *   end
 *
 *   oneToManyOnDelete->>oneToManyOnDelete: set model[key] = [...uniqueValues]
 *   oneToManyOnDelete-->>Caller: void
 */
export async function oneToManyOnDelete<
  M extends Model,
  R extends Repo<M, F, C>,
  V extends RelationsMetadata,
  F extends RepositoryFlags,
  C extends Context<F>,
>(
  this: R,
  context: Context<F>,
  data: V,
  key: keyof M,
  model: M
): Promise<void> {
  if (data.cascade.delete !== Cascade.CASCADE) return;
  const values = model[key] as any;
  if (!values || !values.length) return;
  const arrayType = typeof values[0];
  const areAllSameType = values.every((item: any) => typeof item === arrayType);
  if (!areAllSameType)
    throw new InternalError(
      `Invalid operation. All elements of property ${key as string} must match the same type.`
    );
  const isInstantiated = arrayType === "object";
  const repo = isInstantiated
    ? Repository.forModel(values[0], this.adapter.alias)
<<<<<<< HEAD
    : repositoryFromTypeMetadata(model, key);
=======
    : repositoryFromTypeMetadata(model, key, this.adapter.alias);
>>>>>>> 81c5b445

  const uniqueValues = new Set([
    ...(isInstantiated
      ? values.map((v: Record<string, any>) => v[repo.pk as string])
      : values),
  ]);

  for (const id of uniqueValues.values()) {
    const deleted = await repo.delete(id, context);
    await cacheModelForPopulate(context, model, key, id, deleted);
  }
  (model as any)[key] = [...uniqueValues];
}

/**
 * @description Generates a key for caching populated model relationships
 * @summary Creates a unique key for storing and retrieving populated model relationships in the cache
 * @param {string} tableName - The name of the table or model
 * @param {string} fieldName - The name of the field or property
 * @param {string|number} id - The identifier of the related model
 * @return {string} A dot-separated string that uniquely identifies the relationship
 * @function getPopulateKey
 * @memberOf module:core
 */
export function getPopulateKey(
  tableName: string,
  fieldName: string,
  id: string | number
) {
  return [PersistenceKeys.POPULATE, tableName, fieldName, id].join(".");
}

/**
 * @description Caches a model for later population
 * @summary Stores a model in the context cache for efficient retrieval during relationship population
 * @template M - The model type extending Model
 * @template F - The repository flags type
 * @param {Context<F>} context - The context for the operation
 * @param {M} parentModel - The parent model that contains the relationship
 * @param propertyKey - The property key of the relationship
 * @param {string | number} pkValue - The primary key value of the related model
 * @param {any} cacheValue - The model instance to cache
 * @return {Promise<any>} A promise that resolves with the result of the cache operation
 * @function cacheModelForPopulate
 * @memberOf module:core
 */
export async function cacheModelForPopulate<
  M extends Model,
  F extends RepositoryFlags,
>(
  context: Context<F>,
  parentModel: M,
  propertyKey: keyof M | string,
  pkValue: string | number,
  cacheValue: any
) {
  const cacheKey = getPopulateKey(
    parentModel.constructor.name,
    propertyKey as string,
    pkValue
  );
  return context.accumulate({ [cacheKey]: cacheValue });
}

/**
 * @description Populates a model's relationship
 * @summary Retrieves and attaches related models to a model's relationship property
 * @template M - The model type extending Model
 * @template R - The repository type extending Repo<M, F, C>
 * @template V - The relations metadata type extending RelationsMetadata
 * @template F - The repository flags type
 * @template C - The context type extending Context<F>
 * @param {R} this - The repository instance
 * @param {Context<F>} context - The context for the operation
 * @param {V} data - The relations metadata
 * @param key - The property key of the relationship
 * @param {M} model - The model instance
 * @return {Promise<void>} A promise that resolves when the operation is complete
 * @function populate
 * @memberOf module:core
 * @mermaid
 * sequenceDiagram
 *   participant Caller
 *   participant populate
 *   participant fetchPopulateValues
 *   participant getPopulateKey
 *   participant Context
 *   participant repositoryFromTypeMetadata
 *
 *   Caller->>populate: this, context, data, key, model
 *   populate->>populate: check if data.populate is true
 *   populate->>populate: get nested value and check if it exists
 *
 *   populate->>fetchPopulateValues: context, model, key, isArr ? nested : [nested]
 *
 *   fetchPopulateValues->>fetchPopulateValues: initialize variables
 *
 *   loop for each proKeyValue in propKeyValues
 *     fetchPopulateValues->>getPopulateKey: model.constructor.name, propName, proKeyValue
 *     getPopulateKey-->>fetchPopulateValues: cacheKey
 *
 *     alt try to get from cache
 *       fetchPopulateValues->>Context: get(cacheKey)
 *       Context-->>fetchPopulateValues: val
 *     else catch error
 *       fetchPopulateValues->>repositoryFromTypeMetadata: model, propName
 *       repositoryFromTypeMetadata-->>fetchPopulateValues: repo
 *       fetchPopulateValues->>repo: read(proKeyValue)
 *       repo-->>fetchPopulateValues: val
 *     end
 *
 *     fetchPopulateValues->>fetchPopulateValues: add val to results
 *   end
 *
 *   fetchPopulateValues-->>populate: results
 *   populate->>populate: set model[key] = isArr ? res : res[0]
 *   populate-->>Caller: void
 */
export async function populate<
  M extends Model,
  R extends Repo<M, F, C>,
  V extends RelationsMetadata,
  F extends RepositoryFlags,
  C extends Context<F>,
>(
  this: R,
  context: Context<F>,
  data: V,
  key: keyof M,
  model: M
): Promise<void> {
  if (!data.populate) return;
  const nested: any = model[key];
  const isArr = Array.isArray(nested);
  if (typeof nested === "undefined" || (isArr && nested.length === 0)) return;

  async function fetchPopulateValues(
    c: Context<F>,
    model: M,
    propName: string,
    propKeyValues: any[],
    alias?: string
  ) {
    let cacheKey: string;
    let val: any;
    const results: M[] = [];
    for (const proKeyValue of propKeyValues) {
      cacheKey = getPopulateKey(model.constructor.name, propName, proKeyValue);
      try {
        val = await c.get(cacheKey as any);
        // eslint-disable-next-line @typescript-eslint/no-unused-vars
      } catch (e: any) {
        const repo = repositoryFromTypeMetadata(model, propName, alias);
        if (!repo) throw new InternalError("Could not find repo");
        val = await repo.read(proKeyValue);
      }
      results.push(val);
    }
    return results;
  }
  const res = await fetchPopulateValues(
    context,
    model,
    key as string,
    isArr ? nested : [nested],
    this.adapter.alias
  );
  (model as any)[key] = isArr ? res : res[0];
}

/**
 * @description List of common JavaScript types
 * @summary An array of strings representing common JavaScript types that are not custom model types
 * @const commomTypes
 * @memberOf module:core
 */
const commomTypes = [
  "array",
  "string",
  "number",
  "boolean",
  "symbol",
  "function",
  "object",
  "undefined",
  "null",
  "bigint",
];

/**
 * @description Retrieves a repository for a model property based on its type metadata
 * @summary Examines a model property's type metadata to determine the appropriate repository for related models
 * @template M - The model type extending Model
 * @param {any} model - The model instance containing the property
 * @param propertyKey - The property key to examine
 * @return {Repo<M>} A repository for the model type associated with the property
 * @function repositoryFromTypeMetadata
 * @memberOf module:core
 * @mermaid
 * sequenceDiagram
 *   participant Caller
 *   participant repositoryFromTypeMetadata
 *   participant Reflect
 *   participant Validation
 *   participant Model
 *   participant Repository
 *
 *   Caller->>repositoryFromTypeMetadata: model, propertyKey
 *
 *   repositoryFromTypeMetadata->>Validation: key(Array.isArray(model[propertyKey]) ? ValidationKeys.LIST : ValidationKeys.TYPE)
 *   Validation-->>repositoryFromTypeMetadata: validationKey
 *
 *   repositoryFromTypeMetadata->>Reflect: getMetadata(validationKey, model, propertyKey)
 *   Reflect-->>repositoryFromTypeMetadata: types
 *
 *   repositoryFromTypeMetadata->>repositoryFromTypeMetadata: determine customTypes based on property type
 *   repositoryFromTypeMetadata->>repositoryFromTypeMetadata: check if types and customTypes exist
 *
 *   repositoryFromTypeMetadata->>repositoryFromTypeMetadata: create allowedTypes array
 *   repositoryFromTypeMetadata->>repositoryFromTypeMetadata: find constructorName not in commomTypes
 *   repositoryFromTypeMetadata->>repositoryFromTypeMetadata: check if constructorName exists
 *
 *   repositoryFromTypeMetadata->>Model: get(constructorName)
 *   Model-->>repositoryFromTypeMetadata: constructor
 *   repositoryFromTypeMetadata->>repositoryFromTypeMetadata: check if constructor exists
 *
 *   repositoryFromTypeMetadata->>Repository: forModel(constructor)
 *   Repository-->>repositoryFromTypeMetadata: repo
 *
 *   repositoryFromTypeMetadata-->>Caller: repo
 */
export function repositoryFromTypeMetadata<M extends Model>(
  model: any,
  propertyKey: string | keyof M,
  alias?: string
): Repo<M> {
  const types = Reflect.getMetadata(
    Validation.key(
      Array.isArray(model[propertyKey])
        ? ValidationKeys.LIST
        : ValidationKeys.TYPE
    ),
    model,
    propertyKey as string
  );
  const customTypes: any = Array.isArray(model[propertyKey])
    ? types.clazz
    : types.customTypes;
  if (!types || !customTypes)
    throw new InternalError(
      `Failed to find types decorators for property ${propertyKey as string}`
    );

  const allowedTypes: string[] = (
    Array.isArray(customTypes) ? [...customTypes] : [customTypes]
  ).map((t) => (typeof t === "function" ? t() : t));
  const constructorName = allowedTypes.find(
    (t) => !commomTypes.includes(`${t}`.toLowerCase())
  );
  if (!constructorName)
    throw new InternalError(
      `Property key ${propertyKey as string} does not have a valid constructor type`
    );
  const constructor: Constructor<M> | undefined = Model.get(constructorName);
  if (!constructor)
    throw new InternalError(`No registered model found for ${constructorName}`);

<<<<<<< HEAD
  return Repository.forModel(constructor);
=======
  return Repository.forModel(constructor, alias);
>>>>>>> 81c5b445
}<|MERGE_RESOLUTION|>--- conflicted
+++ resolved
@@ -576,11 +576,7 @@
   const isInstantiated = arrayType === "object";
   const repo = isInstantiated
     ? Repository.forModel(values[0], this.adapter.alias)
-<<<<<<< HEAD
-    : repositoryFromTypeMetadata(model, key);
-=======
     : repositoryFromTypeMetadata(model, key, this.adapter.alias);
->>>>>>> 81c5b445
 
   const uniqueValues = new Set([
     ...(isInstantiated
@@ -848,9 +844,5 @@
   if (!constructor)
     throw new InternalError(`No registered model found for ${constructorName}`);
 
-<<<<<<< HEAD
-  return Repository.forModel(constructor);
-=======
   return Repository.forModel(constructor, alias);
->>>>>>> 81c5b445
-}+}
