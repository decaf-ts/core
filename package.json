--- conflicted
+++ resolved
@@ -1,10 +1,6 @@
 {
   "name": "@decaf-ts/core",
-<<<<<<< HEAD
-  "version": "0.5.37",
-=======
   "version": "0.5.38",
->>>>>>> 2e1cbe19
   "description": "Core persistence module for the decaf framework",
   "type": "module",
   "exports": {
